--- conflicted
+++ resolved
@@ -9,98 +9,14 @@
     "large": (3, 5),
 }
 
-_difficulty = {
-    "-easy": 2,
-    "": 1,
-    "-hard": 0.5
-}
+_difficulty = {"-easy": 2, "": 1, "-hard": 0.5}
 
-_perms = itertools.product(
-    _sizes.keys(),
-    _difficulty,
-    range(1, 20),
-)
+_perms = itertools.product(_sizes.keys(), _difficulty, range(1, 20),)
 
 for size, diff, agents in _perms:
     # normal tasks
     gym.register(
-<<<<<<< HEAD
-        id=f"rware-{size}-{agents}ag-v0",
-        entry_point="robotic_warehouse.warehouse:Warehouse",
-        kwargs={
-            "column_height": 8,
-            "shelf_rows": _sizes[size][0],
-            "shelf_columns": _sizes[size][1],
-            "n_agents": agents,
-            "msg_bits": 0,
-            "sensor_range": 1,
-            "request_queue_size": agents,
-            "max_inactivity_steps": None,
-            "max_steps": 500,
-            "reward_type": RewardType.INDIVIDUAL,
-        },
-    )
-
-    # global reward tasks
-    gym.register(
-        id=f"rware-{size}-{agents}ag-globalrew-v0",
-        entry_point="robotic_warehouse.warehouse:Warehouse",
-        kwargs={
-            "column_height": 8,
-            "shelf_rows": _sizes[size][0],
-            "shelf_columns": _sizes[size][1],
-            "n_agents": agents,
-            "msg_bits": 0,
-            "sensor_range": 1,
-            "request_queue_size": agents,
-            "max_inactivity_steps": None,
-            "max_steps": 500,
-            "reward_type": RewardType.GLOBAL,
-        },
-    )
-
-    # single request tasks
-    gym.register(
-        id=f"rware-{size}-{agents}ag-onereq-v0",
-        entry_point="robotic_warehouse.warehouse:Warehouse",
-        kwargs={
-            "column_height": 8,
-            "shelf_rows": _sizes[size][0],
-            "shelf_columns": _sizes[size][1],
-            "n_agents": agents,
-            "msg_bits": 0,
-            "sensor_range": 1,
-            "request_queue_size": 1,
-            "max_inactivity_steps": None,
-            "max_steps": 500,
-            "reward_type": RewardType.INDIVIDUAL,
-        },
-    )
-
-    # half requests compared to agents tasks
-    gym.register(
-        id=f"rware-{size}-{agents}ag-halfreq-v0",
-        entry_point="robotic_warehouse.warehouse:Warehouse",
-        kwargs={
-            "column_height": 8,
-            "shelf_rows": _sizes[size][0],
-            "shelf_columns": _sizes[size][1],
-            "n_agents": agents,
-            "msg_bits": 0,
-            "sensor_range": 1,
-            "request_queue_size": agents//2,
-            "max_inactivity_steps": None,
-            "max_steps": 500,
-            "reward_type": RewardType.INDIVIDUAL,
-        },
-    )
-
-    # double requests compared to agents tasks
-    gym.register(
-        id=f"rware-{size}-{agents}ag-doublereq-v0",
-=======
         id=f"rware-{size}-{agents}ag{diff}-v1",
->>>>>>> cde43b1f
         entry_point="robotic_warehouse.warehouse:Warehouse",
         kwargs={
             "column_height": 8,
@@ -117,10 +33,13 @@
     )
 
 
-
 def full_registration():
     _perms = itertools.product(
-        range(1, 5), range(3, 10, 2), range(1, 20), range(1, 20), ["indiv", "global", "twostage"]
+        range(1, 5),
+        range(3, 10, 2),
+        range(1, 20),
+        range(1, 20),
+        ["indiv", "global", "twostage"],
     )
     _rewards = {
         "indiv": RewardType.INDIVIDUAL,
